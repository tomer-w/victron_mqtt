--- conflicted
+++ resolved
@@ -123,9 +123,6 @@
     KeepCharged = (2, "keep charged")
     ExternalControl = (3, "External control")
 
-<<<<<<< HEAD
-=======
-# Generator running state enum (mapped from YAML value_template)
 class GeneratorRunningByConditionCode(VictronEnum):
     Stopped = (0, "Stopped")
     Manual = (1, "Manual")
@@ -139,17 +136,6 @@
     InvOverload = (9, "Inv Overload")
     StopOnAC1 = (10, "Stop On AC1")
 
-class SolarChargerState(VictronEnum):
-    Off = (0, "Off")
-    Fault = (2, "Fault")
-    Bulk = (3, "Bulk")
-    Absorption = (4, "Absorption")
-    Float = (5, "Float")
-    Storage = (6, "Storage")
-    Equalize = (7, "Equalize")
-    ExternalControl = (252, "External control")
-
->>>>>>> 0205735a
 class DESSReactiveStrategy(VictronEnum):
     SCHEDULED_SELFCONSUME = (1, "Scheduled Self-Consume")
     SCHEDULED_CHARGE_ALLOW_GRID = (2, "Scheduled Charge Allow Grid")
@@ -199,7 +185,6 @@
     BATTERY_TO_GRID_RESTRICTED = (2, "Battery to grid energy flow restricted")
     NO_FLOW = (3, "No energy flow between battery and grid")
 
-<<<<<<< HEAD
 class ErrorCode(VictronEnum):
     NO_ERROR = (0, "No error")
     BATTERY_VOLTAGE_TOO_HIGH = (2, "Battery voltage too high")
@@ -221,7 +206,7 @@
     FACTORY_CALIBRATION_DATA_LOST = (116, "Factory calibration data lost")
     INVALID_INCOMPATIBLE_FIRMWARE = (117, "Invalid/incompatible firmware")
     USER_SETTINGS_INVALID = (119, "User settings invalid")
-=======
+
 class DigitalInputInputState(VictronEnum):
     """Raw input state: High/Open (0) or Low/Closed (1)."""
     High_Open = (0, "High/Open")
@@ -258,5 +243,4 @@
 
 class DigitalInputAlarm(VictronEnum):
     Ok = (0, "Ok")
-    Alarm = (1, "Alarm")
->>>>>>> 0205735a
+    Alarm = (1, "Alarm")