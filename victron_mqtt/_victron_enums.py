--- conflicted
+++ resolved
@@ -19,12 +19,9 @@
     TANK = ("tank", "Liquid Tank")
     MULTI_RS_SOLAR = ("multi", "Multi RS Solar")
     CGWACS = ("CGwacs", "Carlo Gavazzi Wired AC Sensors")
-<<<<<<< HEAD
     DC_LOAD = ("dcload", "DC Load")
-=======
     ALTERNATOR = ("alternator", "Charger (Orion/Alternator)")
     SWITCH = ("switch", "Switch")
->>>>>>> 7b3890cc
 
 class GenericOnOff(VictronEnum):
     """On/Off  Enum"""
